import logging
import re
from functools import lru_cache

import streamlit as st
<<<<<<< HEAD

=======
>>>>>>> c4687344
from utils.argilla_dataset import ArgillaDatasetManager

logger = logging.getLogger(__name__)

AVAILABLE_DATASETS = {
    "code_search_net",
    "python_code_instructions",
    "github_code_snippets",
    "argilla_code_dataset",
    "google/code_x_glue_ct_code_to_text",
    "redashu/python_code_instructions",
}


@lru_cache(maxsize=32)
def validate_dataset_name(name: str) -> bool:
    """
    Validate dataset name format.

    Allows alphanumeric characters, hyphens, underscores, dots, and forward slashes
    to support HuggingFace dataset names like 'user/dataset-name'.
    """
    if not name or not isinstance(name, str):
        logger.error(f"Invalid dataset name: {name}")
        return False
<<<<<<< HEAD
    pattern = r"^[a-zA-Z0-9_\-]+$"
    return bool(re.match(pattern, name))
=======
    # Updated pattern to allow forward slashes and dots for HF datasets
    pattern = r"^[\w\-\/\.]+$"
    if not re.match(pattern, name):
        logger.error(f"Dataset name '{name}' contains invalid characters")
        return False
    return True
>>>>>>> c4687344


def get_argilla_dataset_manager() -> ArgillaDatasetManager | None:
    try:
        return ArgillaDatasetManager()
    except Exception as e:
        logger.exception(f"Argilla initialization error: {e}")
        return None


def display_preview_data(dataset_name: str) -> None:
    try:
        if dataset_name.startswith("argilla_"):
            argilla_manager = get_argilla_dataset_manager()
            if argilla_manager:
                dataset = argilla_manager.load_dataset(dataset_name)
                if dataset:
                    st.dataframe(dataset[:5])
                else:
                    st.warning("No preview available")
            else:
                st.warning("Argilla connection failed")
        else:
            preview_data = {
                "code": ["def hello():", "print('Hello World')"],
                "language": ["python", "python"],
            }
            st.dataframe(preview_data)
    except Exception as e:
        logger.exception(f"Preview error: {e}")
        st.error("Error displaying preview")


def display_dataset_info(dataset_name: str) -> None:
    try:
        with st.expander("Dataset Information"):
            if dataset_name.startswith("argilla_"):
                argilla_manager = get_argilla_dataset_manager()
                if argilla_manager:
                    dataset = argilla_manager.load_dataset(dataset_name)
                    if dataset:
                        st.write(f"Number of examples: {len(dataset)}")
                        st.write("Source: Argilla")
                        st.write("Type: Code Generation Dataset")
                    else:
                        st.warning("No dataset information available")
                else:
                    st.warning("Argilla connection failed")
            else:
                st.write("Number of examples: 1000")
                st.write("Languages: Python, JavaScript")
                st.write("Average sequence length: 128")
    except Exception as e:
        logger.exception(f"Info display error: {e}")
        st.error("Error displaying information")


@st.cache_data(ttl=3600)
def get_dataset_info(dataset_name: str) -> dict:
    try:
        if dataset_name.startswith("argilla_"):
            argilla_manager = get_argilla_dataset_manager()
            if argilla_manager:
                dataset = argilla_manager.load_dataset(dataset_name)
                if dataset:
                    return {
                        "num_examples": len(dataset),
                        "source": "Argilla",
                        "type": "Code Generation",
                    }
            logger.warning("Argilla connection failed or no dataset available")
            return {}
        return {
            "num_examples": 1000,
            "languages": ["Python", "JavaScript"],
            "avg_seq_length": 128,
        }
    except Exception as e:
        logger.exception(f"Dataset info error: {e}")
        return {}


def dataset_browser() -> str | None:
    st.header("Dataset Selection")

    try:
        with st.container():
            st.markdown(
                """
            <div class="card">
                <h3>Choose a Dataset</h3>
                <p>Select from available datasets or connect to Argilla</p>
            </div>
            """,
                unsafe_allow_html=True,
            )

            source = st.radio(
                "Dataset Source",
                ["Standard Datasets", "Argilla Datasets"],
                help="Choose dataset source",
            )

            if source == "Argilla Datasets":
                argilla_manager = get_argilla_dataset_manager()
                if not argilla_manager:
                    st.error("Argilla connection failed")
                    return None
                available_datasets = argilla_manager.list_datasets() or []
                if not available_datasets:
                    st.warning("No Argilla datasets found")
                    return None
            else:
                available_datasets = list(AVAILABLE_DATASETS)

            selected_dataset = st.selectbox("Select a dataset", available_datasets)
            if selected_dataset:
                st.info(f"Selected: {selected_dataset}")
                display_preview_data(selected_dataset)
                display_dataset_info(selected_dataset)

            return selected_dataset

    except Exception as e:
        logger.exception(f"Dataset browser error: {e}")
        st.error(f"Dataset selection error: {e}")
        return None<|MERGE_RESOLUTION|>--- conflicted
+++ resolved
@@ -1,13 +1,9 @@
+import re
+import streamlit as st
+from utils.argilla_dataset import ArgillaDatasetManager
+from typing import Optional, Dict
+from functools import lru_cache
 import logging
-import re
-from functools import lru_cache
-
-import streamlit as st
-<<<<<<< HEAD
-
-=======
->>>>>>> c4687344
-from utils.argilla_dataset import ArgillaDatasetManager
 
 logger = logging.getLogger(__name__)
 
@@ -32,28 +28,23 @@
     if not name or not isinstance(name, str):
         logger.error(f"Invalid dataset name: {name}")
         return False
-<<<<<<< HEAD
-    pattern = r"^[a-zA-Z0-9_\-]+$"
-    return bool(re.match(pattern, name))
-=======
     # Updated pattern to allow forward slashes and dots for HF datasets
     pattern = r"^[\w\-\/\.]+$"
     if not re.match(pattern, name):
         logger.error(f"Dataset name '{name}' contains invalid characters")
         return False
     return True
->>>>>>> c4687344
 
 
-def get_argilla_dataset_manager() -> ArgillaDatasetManager | None:
+def get_argilla_dataset_manager() -> Optional[ArgillaDatasetManager]:
     try:
         return ArgillaDatasetManager()
     except Exception as e:
-        logger.exception(f"Argilla initialization error: {e}")
+        logger.error(f"Argilla initialization error: {e}")
         return None
 
 
-def display_preview_data(dataset_name: str) -> None:
+def display_preview_data(dataset_name: str):
     try:
         if dataset_name.startswith("argilla_"):
             argilla_manager = get_argilla_dataset_manager()
@@ -72,11 +63,11 @@
             }
             st.dataframe(preview_data)
     except Exception as e:
-        logger.exception(f"Preview error: {e}")
+        logger.error(f"Preview error: {e}")
         st.error("Error displaying preview")
 
 
-def display_dataset_info(dataset_name: str) -> None:
+def display_dataset_info(dataset_name: str):
     try:
         with st.expander("Dataset Information"):
             if dataset_name.startswith("argilla_"):
@@ -96,12 +87,12 @@
                 st.write("Languages: Python, JavaScript")
                 st.write("Average sequence length: 128")
     except Exception as e:
-        logger.exception(f"Info display error: {e}")
+        logger.error(f"Info display error: {e}")
         st.error("Error displaying information")
 
 
 @st.cache_data(ttl=3600)
-def get_dataset_info(dataset_name: str) -> dict:
+def get_dataset_info(dataset_name: str) -> Dict:
     try:
         if dataset_name.startswith("argilla_"):
             argilla_manager = get_argilla_dataset_manager()
@@ -121,11 +112,11 @@
             "avg_seq_length": 128,
         }
     except Exception as e:
-        logger.exception(f"Dataset info error: {e}")
+        logger.error(f"Dataset info error: {e}")
         return {}
 
 
-def dataset_browser() -> str | None:
+def dataset_browser() -> Optional[str]:
     st.header("Dataset Selection")
 
     try:
@@ -167,6 +158,6 @@
             return selected_dataset
 
     except Exception as e:
-        logger.exception(f"Dataset browser error: {e}")
+        logger.error(f"Dataset browser error: {e}")
         st.error(f"Dataset selection error: {e}")
         return None