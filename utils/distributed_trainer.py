--- conflicted
+++ resolved
@@ -1,12 +1,11 @@
-import functools
+import os
 import logging
-import os
-from contextlib import contextmanager
-from typing import Any
-
+from typing import Optional, Dict, Any
 import torch
 import torch.distributed as dist
 from torch.nn.parallel import DistributedDataParallel
+from contextlib import contextmanager
+import functools
 
 # Configure logging
 logging.basicConfig(
@@ -18,10 +17,7 @@
 class DistributedTrainingError(Exception):
     """Custom exception for distributed training errors"""
 
-<<<<<<< HEAD
-=======
     pass
->>>>>>> c4687344
 
 
 def require_initialized(func):
@@ -30,8 +26,7 @@
     @functools.wraps(func)
     def wrapper(self, *args, **kwargs):
         if not self.is_initialized:
-            msg = "Distributed environment not initialized"
-            raise DistributedTrainingError(msg)
+            raise DistributedTrainingError("Distributed environment not initialized")
         return func(self, *args, **kwargs)
 
     return wrapper
@@ -40,11 +35,7 @@
 class DistributedTrainer:
     """Handle distributed training operations with enhanced error handling"""
 
-<<<<<<< HEAD
-    def __init__(self, world_size: int | None = None, backend: str = "nccl") -> None:
-=======
     def __init__(self, world_size: Optional[int] = None, backend: str = "nccl"):
->>>>>>> c4687344
         """
         Initialize distributed trainer
 
@@ -58,14 +49,9 @@
         self.rank = None
 
         if self.world_size < 1:
-<<<<<<< HEAD
-            msg = "No available devices for distributed training"
-            raise DistributedTrainingError(msg)
-=======
             raise DistributedTrainingError(
                 "No available devices for distributed training"
             )
->>>>>>> c4687344
 
         logger.info(
             f"Initializing distributed trainer with {self.world_size} processes"
@@ -85,7 +71,7 @@
         finally:
             self.cleanup()
 
-    def init_process(self, rank: int) -> None:
+    def init_process(self, rank: int):
         """
         Initialize distributed process with error handling
 
@@ -108,9 +94,8 @@
             logger.info(f"Process {rank} initialized successfully")
 
         except Exception as e:
-            logger.exception(f"Failed to initialize process {rank}: {e!s}")
-            msg = f"Process initialization failed: {e!s}"
-            raise DistributedTrainingError(msg)
+            logger.error(f"Failed to initialize process {rank}: {str(e)}")
+            raise DistributedTrainingError(f"Process initialization failed: {str(e)}")
 
     @require_initialized
     def prepare_model(self, model: torch.nn.Module) -> DistributedDataParallel:
@@ -125,21 +110,17 @@
         """
         try:
             model = model.to(self.rank)
-            return DistributedDataParallel(
+            distributed_model = DistributedDataParallel(
                 model,
                 device_ids=[self.rank],
                 output_device=self.rank,
                 find_unused_parameters=True,
             )
-<<<<<<< HEAD
-=======
             return distributed_model
->>>>>>> c4687344
 
         except Exception as e:
-            logger.exception(f"Failed to prepare distributed model: {e!s}")
-            msg = f"Model preparation failed: {e!s}"
-            raise DistributedTrainingError(msg)
+            logger.error(f"Failed to prepare distributed model: {str(e)}")
+            raise DistributedTrainingError(f"Model preparation failed: {str(e)}")
 
     @require_initialized
     def prepare_dataloader(
@@ -168,11 +149,10 @@
             )
 
         except Exception as e:
-            logger.exception(f"Failed to prepare distributed dataloader: {e!s}")
-            msg = f"Dataloader preparation failed: {e!s}"
-            raise DistributedTrainingError(msg)
+            logger.error(f"Failed to prepare distributed dataloader: {str(e)}")
+            raise DistributedTrainingError(f"Dataloader preparation failed: {str(e)}")
 
-    def cleanup(self) -> None:
+    def cleanup(self):
         """Cleanup distributed training resources"""
         if self.is_initialized:
             try:
@@ -181,10 +161,10 @@
                 self.rank = None
                 logger.info("Distributed training resources cleaned up")
             except Exception as e:
-                logger.exception(f"Error during cleanup: {e!s}")
+                logger.error(f"Error during cleanup: {str(e)}")
 
     @staticmethod
-    def get_available_devices() -> dict[str, Any]:
+    def get_available_devices() -> Dict[str, Any]:
         """
         Get information about available devices
 
@@ -215,9 +195,5 @@
             return info
 
         except Exception as e:
-<<<<<<< HEAD
-            logger.exception(f"Error getting device information: {e!s}")
-=======
             logger.error(f"Error getting device information: {str(e)}")
->>>>>>> c4687344
             return {"error": str(e)}