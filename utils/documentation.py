--- conflicted
+++ resolved
@@ -1,8 +1,9 @@
+import inspect
 import ast
+from typing import Dict, List, Any, Optional
+from pathlib import Path
 import logging
 from dataclasses import dataclass
-from pathlib import Path
-from typing import Any
 
 logger = logging.getLogger(__name__)
 
@@ -15,26 +16,18 @@
     docstring: str
     type: str  # 'function', 'class', or 'module'
     source_file: str
-    signature: str | None = None
-    methods: list[Any] = None  # Will contain DocItems for class methods
-    parameters: list[dict[str, str]] = None
-
+    signature: Optional[str] = None
+    methods: List[Any] = None  # Will contain DocItems for class methods
+    parameters: List[Dict[str, str]] = None
 
 
 class DocumentationGenerator:
     """Generates documentation from Python source code"""
 
-<<<<<<< HEAD
-    def __init__(self, root_dir: str = ".") -> None:
-        self.root_dir = Path(root_dir)
-
-    def parse_file(self, file_path: Path) -> list[DocItem]:
-=======
     def __init__(self, root_dir: str = "."):
         self.root_dir = Path(root_dir)
 
     def parse_file(self, file_path: Path) -> List[DocItem]:
->>>>>>> c4687344
         """
         Parse a Python file and extract documentation
 
@@ -45,11 +38,7 @@
             List of DocItem objects containing documentation
         """
         try:
-<<<<<<< HEAD
-            with open(file_path, encoding="utf-8") as f:
-=======
             with open(file_path, "r", encoding="utf-8") as f:
->>>>>>> c4687344
                 content = f.read()
 
             module = ast.parse(content)
@@ -120,7 +109,7 @@
             return docs
 
         except Exception as e:
-            logger.exception(f"Failed to parse file {file_path}: {e!s}")
+            logger.error(f"Failed to parse file {file_path}: {str(e)}")
             return []
 
     def _get_function_signature(self, node: ast.FunctionDef) -> str:
@@ -130,11 +119,7 @@
             args.append(arg.arg)
         return f"{node.name}({', '.join(args)})"
 
-<<<<<<< HEAD
-    def _get_function_parameters(self, node: ast.FunctionDef) -> list[dict[str, str]]:
-=======
     def _get_function_parameters(self, node: ast.FunctionDef) -> List[Dict[str, str]]:
->>>>>>> c4687344
         """Extract function parameters with type hints and defaults"""
         params = []
         for arg in node.args.args:
@@ -144,11 +129,7 @@
             params.append(param)
         return params
 
-<<<<<<< HEAD
-    def generate_documentation(self) -> dict[str, list[DocItem]]:
-=======
     def generate_documentation(self) -> Dict[str, List[DocItem]]:
->>>>>>> c4687344
         """
         Generate documentation for all Python files in the project
 
