import os
<<<<<<< HEAD
from datetime import datetime

from flask_migrate import Migrate
from flask_sqlalchemy import SQLAlchemy
=======
from typing import Optional
>>>>>>> c4687344

db = SQLAlchemy()
migrate: Optional[Migrate] = None



def init_db(app):
    """Initialize database with improved error handling and validation."""
    global migrate
<<<<<<< HEAD
    # Use get() with fallback to prevent KeyError if DATABASE_URL not set
    if "SQLALCHEMY_DATABASE_URI" not in app.config:
        database_url = os.environ.get("DATABASE_URL", "sqlite:///database.db")
        app.config["SQLALCHEMY_DATABASE_URI"] = database_url
    app.config["SQLALCHEMY_TRACK_MODIFICATIONS"] = False
=======
    database_url = os.environ.get("DATABASE_URL", "sqlite:///database.db")
    app.config["SQLALCHEMY_DATABASE_URI"] = database_url
    app.config["SQLALCHEMY_TRACK_MODIFICATIONS"] = False

    # Validate database URL format
    if not database_url:
        raise ValueError("DATABASE_URL environment variable is required")

>>>>>>> c4687344
    db.init_app(app)

    # Initialize Flask-Migrate
    migrate = Migrate(app, db)

    return app


class TrainingConfig(db.Model):
<<<<<<< HEAD
=======
    """Model for storing training configuration parameters."""

>>>>>>> c4687344
    __tablename__ = "training_config"

    id = db.Column(db.Integer, primary_key=True)
    model_type = db.Column(db.String(50), nullable=False)
    dataset_name = db.Column(db.String(100), nullable=False)
    batch_size = db.Column(db.Integer, nullable=False)
    learning_rate = db.Column(db.Float, nullable=False)
    epochs = db.Column(db.Integer, nullable=False)
    max_seq_length = db.Column(db.Integer, nullable=False)
    warmup_steps = db.Column(db.Integer, nullable=False)
<<<<<<< HEAD
    created_at = db.Column(db.DateTime, default=datetime.utcnow)
    metrics = db.relationship("TrainingMetric", backref="config", lazy=True)


class TrainingMetric(db.Model):
=======
    created_at = db.Column(db.DateTime, default=datetime.utcnow, index=True)

    # Relationship to metrics
    metrics = db.relationship(
        "TrainingMetric", backref="config", lazy=True, cascade="all, delete-orphan"
    )

    # Add indexes for frequently queried columns
    __table_args__ = (
        db.Index("ix_training_config_model_dataset", "model_type", "dataset_name"),
        db.Index("ix_training_config_created_at", "created_at"),
    )

    def __repr__(self):
        return (
            f"<TrainingConfig {self.id}: {self.model_type} " f"on {self.dataset_name}>"
        )


class TrainingMetric(db.Model):
    """Model for storing training progress metrics."""

>>>>>>> c4687344
    __tablename__ = "training_metric"

    id = db.Column(db.Integer, primary_key=True)
    config_id = db.Column(
<<<<<<< HEAD
        db.Integer, db.ForeignKey("training_config.id"), nullable=False
=======
        db.Integer, db.ForeignKey("training_config.id"), nullable=False, index=True
>>>>>>> c4687344
    )
    epoch = db.Column(db.Integer, nullable=False)
    step = db.Column(db.Integer, nullable=False)
    train_loss = db.Column(db.Float, nullable=False)
    eval_loss = db.Column(db.Float, nullable=False)
<<<<<<< HEAD
    process_rank = db.Column(
        db.Integer, nullable=True
    )  # Added for distributed training
    timestamp = db.Column(db.DateTime, default=datetime.utcnow)
=======
    process_rank = db.Column(db.Integer, nullable=True)
    timestamp = db.Column(db.DateTime, default=datetime.utcnow, index=True)

    # Add composite indexes for efficient queries
    __table_args__ = (
        db.Index("ix_training_metric_config_epoch", "config_id", "epoch"),
        db.Index("ix_training_metric_config_timestamp", "config_id", "timestamp"),
    )

    def __repr__(self):
        return (
            f"<TrainingMetric {self.id}: Config {self.config_id} "
            f"Epoch {self.epoch}>"
        )
>>>>>>> c4687344
<|MERGE_RESOLUTION|>--- conflicted
+++ resolved
@@ -1,28 +1,16 @@
+from flask_sqlalchemy import SQLAlchemy
+from flask_migrate import Migrate
+from datetime import datetime
 import os
-<<<<<<< HEAD
-from datetime import datetime
-
-from flask_migrate import Migrate
-from flask_sqlalchemy import SQLAlchemy
-=======
 from typing import Optional
->>>>>>> c4687344
 
 db = SQLAlchemy()
 migrate: Optional[Migrate] = None
 
 
-
 def init_db(app):
     """Initialize database with improved error handling and validation."""
     global migrate
-<<<<<<< HEAD
-    # Use get() with fallback to prevent KeyError if DATABASE_URL not set
-    if "SQLALCHEMY_DATABASE_URI" not in app.config:
-        database_url = os.environ.get("DATABASE_URL", "sqlite:///database.db")
-        app.config["SQLALCHEMY_DATABASE_URI"] = database_url
-    app.config["SQLALCHEMY_TRACK_MODIFICATIONS"] = False
-=======
     database_url = os.environ.get("DATABASE_URL", "sqlite:///database.db")
     app.config["SQLALCHEMY_DATABASE_URI"] = database_url
     app.config["SQLALCHEMY_TRACK_MODIFICATIONS"] = False
@@ -31,7 +19,6 @@
     if not database_url:
         raise ValueError("DATABASE_URL environment variable is required")
 
->>>>>>> c4687344
     db.init_app(app)
 
     # Initialize Flask-Migrate
@@ -41,11 +28,8 @@
 
 
 class TrainingConfig(db.Model):
-<<<<<<< HEAD
-=======
     """Model for storing training configuration parameters."""
 
->>>>>>> c4687344
     __tablename__ = "training_config"
 
     id = db.Column(db.Integer, primary_key=True)
@@ -56,13 +40,6 @@
     epochs = db.Column(db.Integer, nullable=False)
     max_seq_length = db.Column(db.Integer, nullable=False)
     warmup_steps = db.Column(db.Integer, nullable=False)
-<<<<<<< HEAD
-    created_at = db.Column(db.DateTime, default=datetime.utcnow)
-    metrics = db.relationship("TrainingMetric", backref="config", lazy=True)
-
-
-class TrainingMetric(db.Model):
-=======
     created_at = db.Column(db.DateTime, default=datetime.utcnow, index=True)
 
     # Relationship to metrics
@@ -85,27 +62,16 @@
 class TrainingMetric(db.Model):
     """Model for storing training progress metrics."""
 
->>>>>>> c4687344
     __tablename__ = "training_metric"
 
     id = db.Column(db.Integer, primary_key=True)
     config_id = db.Column(
-<<<<<<< HEAD
-        db.Integer, db.ForeignKey("training_config.id"), nullable=False
-=======
         db.Integer, db.ForeignKey("training_config.id"), nullable=False, index=True
->>>>>>> c4687344
     )
     epoch = db.Column(db.Integer, nullable=False)
     step = db.Column(db.Integer, nullable=False)
     train_loss = db.Column(db.Float, nullable=False)
     eval_loss = db.Column(db.Float, nullable=False)
-<<<<<<< HEAD
-    process_rank = db.Column(
-        db.Integer, nullable=True
-    )  # Added for distributed training
-    timestamp = db.Column(db.DateTime, default=datetime.utcnow)
-=======
     process_rank = db.Column(db.Integer, nullable=True)
     timestamp = db.Column(db.DateTime, default=datetime.utcnow, index=True)
 
@@ -119,5 +85,4 @@
         return (
             f"<TrainingMetric {self.id}: Config {self.config_id} "
             f"Epoch {self.epoch}>"
-        )
->>>>>>> c4687344
+        )