import logging
<<<<<<< HEAD
import re
from typing import Any
=======
from pydantic import ValidationError
from .pydantic_models import TrainingConfigModel, validate_config_dict
>>>>>>> c4687344

# Configure logging
logging.basicConfig(
    level=logging.INFO, format="%(asctime)s - %(name)s - %(levelname)s - %(message)s"
)
logger = logging.getLogger(__name__)


def sanitize_string(value: str) -> str:
    """
    Sanitize string inputs by removing special characters and whitespace

    Args:
        value: Input string to sanitize

    Returns:
        Sanitized string
    """
    if not isinstance(value, str):
<<<<<<< HEAD
        msg = "Input must be a string"
        raise ValueError(msg)
    return re.sub(r"[^a-zA-Z0-9_\-\.]", "", value.strip())


def validate_numeric_range(
    value: int | float, min_val: int | float, max_val: int | float, param_name: str
) -> list[str]:
=======
        raise ValueError("Input must be a string")
    return re.sub(r"[^a-zA-Z0-9_\-\.]", "", value.strip())


def validate_numeric_range(
    value: Union[int, float],
    min_val: Union[int, float],
    max_val: Union[int, float],
    param_name: str,
) -> List[str]:
>>>>>>> c4687344
    """
    Validate numeric parameter within specified range

    Args:
        value: Value to validate
        min_val: Minimum allowed value
        max_val: Maximum allowed value
        param_name: Name of parameter being validated

    Returns:
        List of validation errors, empty if valid
    """
    errors = []
    try:
        if not isinstance(value, (int, float)):
            errors.append(f"{param_name} must be a number")
        elif value < min_val or value > max_val:
            errors.append(f"{param_name} must be between {min_val} and {max_val}")
    except Exception as e:
        logger.exception(f"Error validating {param_name}: {e!s}")
        errors.append(f"Invalid value for {param_name}")
    return errors


<<<<<<< HEAD
def validate_config(config: dict[str, Any]) -> list[str]:
=======
def validate_config(config: Dict[str, Any]) -> List[str]:
>>>>>>> c4687344
    """
    Validate training configuration parameters using Pydantic models.

    Args:
        config: Dictionary containing configuration parameters

    Returns:
        List of validation errors (empty if valid)
    """
    errors = []

    try:
        # Use Pydantic model for comprehensive validation
        validated_model = validate_config_dict(config)
        logger.info(f"Configuration validated successfully: {validated_model.model_type}")
        return []  # No errors if Pydantic validation passes
    
    except ValidationError as e:
        # Extract errors from Pydantic validation
        for error in e.errors():
            field = error.get('loc', ['unknown'])[0]
            message = error.get('msg', 'Validation error')
            errors.append(f"{field}: {message}")
        
        logger.warning(f"Configuration validation failed with {len(errors)} errors")
        return errors
    
    except Exception as e:
        # Fallback to legacy validation for unexpected errors
        logger.warning(f"Pydantic validation failed, using legacy validation: {e}")
        return _legacy_validate_config(config)


def _legacy_validate_config(config: Dict[str, Any]) -> List[str]:
    """
    Legacy configuration validation (kept as fallback).
    
    Args:
        config: Dictionary containing configuration parameters
        
    Returns:
        List of validation errors
    """
    errors = []

    try:
        # Required fields check
        required_fields = {
            "model_type": str,
            "batch_size": int,
            "learning_rate": float,
            "epochs": int,
            "max_seq_length": int,
            "warmup_steps": int,
        }

        for field, expected_type in required_fields.items():
            if field not in config:
                errors.append(f"Missing required field: {field}")
            elif not isinstance(config[field], expected_type):
                errors.append(f"{field} must be of type {expected_type.__name__}")

        # Model type validation
        valid_models = {"CodeT5", "Replit-v1.5"}
        if config.get("model_type") not in valid_models:
            errors.append(f"Model type must be one of: {', '.join(valid_models)}")

        # Numeric range validations
        validations = [
            ("batch_size", 1, 128),
            ("learning_rate", 1e-6, 1e-2),
            ("epochs", 1, 100),
            ("max_seq_length", 64, 512),
            ("warmup_steps", 0, 1000),
        ]

        for param, min_val, max_val in validations:
            if param in config:
                errors.extend(
                    validate_numeric_range(config[param], min_val, max_val, param)
                )

        # Dataset enhancement options validation
        if "include_amphigory" in config:
            if not isinstance(config["include_amphigory"], bool):
                errors.append("include_amphigory must be a boolean")

<<<<<<< HEAD
        if "amphigory_ratio" in config and config["include_amphigory"]:
            errors.extend(
                validate_numeric_range(
                    config["amphigory_ratio"], 0.0, 0.3, "amphigory_ratio"
                )
            )
=======
        if "amphigory_ratio" in config:
            if config["include_amphigory"]:
                errors.extend(
                    validate_numeric_range(
                        config["amphigory_ratio"], 0.0, 0.3, "amphigory_ratio"
                    )
                )
>>>>>>> c4687344

        logger.info(f"Configuration validation completed with {len(errors)} errors")
        return errors

    except Exception as e:
        logger.exception(f"Error during configuration validation: {e!s}")
        errors.append(f"Configuration validation error: {e!s}")
        return errors<|MERGE_RESOLUTION|>--- conflicted
+++ resolved
@@ -1,11 +1,8 @@
+import re
+from typing import Dict, List, Union, Any
 import logging
-<<<<<<< HEAD
-import re
-from typing import Any
-=======
 from pydantic import ValidationError
 from .pydantic_models import TrainingConfigModel, validate_config_dict
->>>>>>> c4687344
 
 # Configure logging
 logging.basicConfig(
@@ -25,16 +22,6 @@
         Sanitized string
     """
     if not isinstance(value, str):
-<<<<<<< HEAD
-        msg = "Input must be a string"
-        raise ValueError(msg)
-    return re.sub(r"[^a-zA-Z0-9_\-\.]", "", value.strip())
-
-
-def validate_numeric_range(
-    value: int | float, min_val: int | float, max_val: int | float, param_name: str
-) -> list[str]:
-=======
         raise ValueError("Input must be a string")
     return re.sub(r"[^a-zA-Z0-9_\-\.]", "", value.strip())
 
@@ -45,7 +32,6 @@
     max_val: Union[int, float],
     param_name: str,
 ) -> List[str]:
->>>>>>> c4687344
     """
     Validate numeric parameter within specified range
 
@@ -65,16 +51,12 @@
         elif value < min_val or value > max_val:
             errors.append(f"{param_name} must be between {min_val} and {max_val}")
     except Exception as e:
-        logger.exception(f"Error validating {param_name}: {e!s}")
+        logger.error(f"Error validating {param_name}: {str(e)}")
         errors.append(f"Invalid value for {param_name}")
     return errors
 
 
-<<<<<<< HEAD
-def validate_config(config: dict[str, Any]) -> list[str]:
-=======
 def validate_config(config: Dict[str, Any]) -> List[str]:
->>>>>>> c4687344
     """
     Validate training configuration parameters using Pydantic models.
 
@@ -162,14 +144,6 @@
             if not isinstance(config["include_amphigory"], bool):
                 errors.append("include_amphigory must be a boolean")
 
-<<<<<<< HEAD
-        if "amphigory_ratio" in config and config["include_amphigory"]:
-            errors.extend(
-                validate_numeric_range(
-                    config["amphigory_ratio"], 0.0, 0.3, "amphigory_ratio"
-                )
-            )
-=======
         if "amphigory_ratio" in config:
             if config["include_amphigory"]:
                 errors.extend(
@@ -177,12 +151,11 @@
                         config["amphigory_ratio"], 0.0, 0.3, "amphigory_ratio"
                     )
                 )
->>>>>>> c4687344
 
         logger.info(f"Configuration validation completed with {len(errors)} errors")
         return errors
 
     except Exception as e:
-        logger.exception(f"Error during configuration validation: {e!s}")
-        errors.append(f"Configuration validation error: {e!s}")
+        logger.error(f"Error during configuration validation: {str(e)}")
+        errors.append(f"Configuration validation error: {str(e)}")
         return errors