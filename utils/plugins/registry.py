--- conflicted
+++ resolved
@@ -1,9 +1,9 @@
+from typing import Dict, List, Type, Optional
 import importlib.util
 import inspect
 import logging
 import sys
 from pathlib import Path
-
 from .base import AgentTool
 
 # Configure logging
@@ -14,10 +14,10 @@
 class PluginRegistry:
     """Registry for managing agent tools"""
 
-    def __init__(self) -> None:
-        self._tools: dict[str, type[AgentTool]] = {}
+    def __init__(self):
+        self._tools: Dict[str, Type[AgentTool]] = {}
 
-    def register_tool(self, tool_class: type[AgentTool]) -> None:
+    def register_tool(self, tool_class: Type[AgentTool]) -> None:
         """
         Register a new tool
 
@@ -36,10 +36,10 @@
             logger.info(f"Successfully registered tool: {tool_name}")
 
         except Exception as e:
-            logger.exception(f"Failed to register tool {tool_class.__name__}: {e!s}")
+            logger.error(f"Failed to register tool {tool_class.__name__}: {str(e)}")
             raise
 
-    def get_tool(self, name: str) -> type[AgentTool] | None:
+    def get_tool(self, name: str) -> Optional[Type[AgentTool]]:
         """
         Get tool by name
 
@@ -51,7 +51,7 @@
         """
         return self._tools.get(name)
 
-    def list_tools(self) -> list[str]:
+    def list_tools(self) -> List[str]:
         """Get list of registered tool names"""
         return list(self._tools.keys())
 
@@ -98,11 +98,7 @@
                     spec.loader.exec_module(module)
 
                     # Find and register tool classes
-<<<<<<< HEAD
-                    for _name, obj in inspect.getmembers(module):
-=======
                     for name, obj in inspect.getmembers(module):
->>>>>>> c4687344
                         if (
                             inspect.isclass(obj)
                             and issubclass(obj, AgentTool)
@@ -111,11 +107,11 @@
                             self.register_tool(obj)
 
                 except Exception as e:
-                    logger.exception(f"Failed to load plugin {file_path}: {e!s}")
+                    logger.error(f"Failed to load plugin {file_path}: {str(e)}")
                     logger.debug("Exception details:", exc_info=True)
 
         except Exception as e:
-            logger.exception(f"Error discovering plugins: {e!s}")
+            logger.error(f"Error discovering plugins: {str(e)}")
             logger.debug("Exception details:", exc_info=True)
             raise
 
