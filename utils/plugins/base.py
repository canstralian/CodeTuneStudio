--- conflicted
+++ resolved
@@ -1,6 +1,6 @@
+from abc import ABC, abstractmethod
+from typing import Any, Dict, List, Optional
 import logging
-from abc import ABC, abstractmethod
-from typing import Any
 
 # Configure logging
 logging.basicConfig(level=logging.INFO)
@@ -16,13 +16,8 @@
         description: str,
         version: str = "0.1.0",
         author: str = "",
-<<<<<<< HEAD
-        tags: list[str] | None = None,
-    ) -> None:
-=======
         tags: List[str] = None,
     ):
->>>>>>> c4687344
         self.name = name
         self.description = description
         self.version = version
@@ -33,29 +28,23 @@
 class AgentTool(ABC):
     """Base class for all agent tools"""
 
-<<<<<<< HEAD
-    def __init__(self) -> None:
-        self._metadata: ToolMetadata | None = None
-=======
     def __init__(self):
         self._metadata: Optional[ToolMetadata] = None
->>>>>>> c4687344
 
     @property
     def metadata(self) -> ToolMetadata:
         """Get tool metadata"""
         if not self._metadata:
-            msg = "Tool metadata not initialized"
-            raise ValueError(msg)
+            raise ValueError("Tool metadata not initialized")
         return self._metadata
 
     @metadata.setter
-    def metadata(self, meta: ToolMetadata) -> None:
+    def metadata(self, meta: ToolMetadata):
         """Set tool metadata"""
         self._metadata = meta
 
     @abstractmethod
-    def execute(self, inputs: dict[str, Any]) -> dict[str, Any]:
+    def execute(self, inputs: Dict[str, Any]) -> Dict[str, Any]:
         """
         Execute the tool's main functionality
 
@@ -65,13 +54,10 @@
         Returns:
             Dictionary containing tool outputs
         """
-<<<<<<< HEAD
-=======
         pass
->>>>>>> c4687344
 
     @abstractmethod
-    def validate_inputs(self, inputs: dict[str, Any]) -> bool:
+    def validate_inputs(self, inputs: Dict[str, Any]) -> bool:
         """
         Validate tool inputs
 
@@ -81,6 +67,7 @@
         Returns:
             True if inputs are valid, False otherwise
         """
+        pass
 
     def __str__(self) -> str:
         return f"{self.metadata.name} v{self.metadata.version}"