--- conflicted
+++ resolved
@@ -19,14 +19,11 @@
   - codellama/CodeLlama-7b-Python-hf
 datasets:
   - google/code_x_glue_ct_code_to_text
-<<<<<<< HEAD
   - flytech/python-codes-25k
   - semeru/text-code-CodeSummarization
-  - bigcode/the-stack  # (Check exact name on HF for “The Stack”)
-=======
+  - bigcode/the-stack  # (Check exact name on HF for "The Stack")
   - redashu/python_code_instructions
   - code-search-net/code_search_net
 spaces:
   - whackthejacker/GenAI_Code_Checker
-  - whackthejacker/ibm-granite-granite-3b-code-base-128k
->>>>>>> c4687344
+  - whackthejacker/ibm-granite-granite-3b-code-base-128k