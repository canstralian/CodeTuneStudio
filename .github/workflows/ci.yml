--- conflicted
+++ resolved
@@ -14,60 +14,28 @@
     name: Linting & Code Quality
     runs-on: ubuntu-latest
     steps:
-<<<<<<< HEAD
-      - name: Check out code
-        uses: actions/checkout@v3
-=======
-      # Checkout the repository
       - name: Checkout code
         uses: actions/checkout@v4
->>>>>>> c4687344
 
       - name: Set up Python
         uses: actions/setup-python@v4
         with:
-<<<<<<< HEAD
-          python-version: "3.10"
+          python-version: "3.11"
           cache: 'pip'
 
       - name: Install linting dependencies
         run: |
           python -m pip install --upgrade pip
-          pip install ruff flake8 black
+          pip install ruff flake8 black bandit safety
 
       - name: Run Ruff linter
         run: |
           ruff check . --output-format=github
         continue-on-error: true
-=======
-          python-version: "3.11"
-
-      # Cache dependencies
-      - name: Cache dependencies
-        uses: actions/cache@v3
-        with:
-          path: ~/.cache/pip
-          key: ${{ runner.os }}-pip-${{ hashFiles('**/requirements.txt') }}
-          restore-keys: |
-            ${{ runner.os }}-pip-
-
-      # Install dependencies
-      - name: Install dependencies
-        run: |
-          python -m pip install --upgrade pip
-          pip install -r requirements.txt
-          pip install flake8 black bandit safety pytest pytest-cov
-
-      # Code formatting check
-      - name: Check code formatting with Black
-        run: |
-          black --check --diff .
->>>>>>> c4687344
 
       - name: Run Flake8
         run: |
           flake8 . --count --select=E9,F63,F7,F82 --show-source --statistics
-<<<<<<< HEAD
           flake8 . --count --exit-zero --max-complexity=18 --max-line-length=88 --statistics
         continue-on-error: true
 
@@ -76,45 +44,30 @@
           black --check --diff .
         continue-on-error: true
 
+      - name: Run Bandit security scan
+        run: |
+          bandit -r . -f json -o bandit-report.json || true
+          bandit -r . --severity-level medium
+        continue-on-error: true
+
+      - name: Run Safety check
+        run: |
+          safety check --json --output safety-report.json || true
+          safety check
+        continue-on-error: true
+
   type-check:
     name: Type Checking
     runs-on: ubuntu-latest
     steps:
-      - name: Check out code
-        uses: actions/checkout@v3
+      - name: Checkout code
+        uses: actions/checkout@v4
 
       - name: Set up Python
         uses: actions/setup-python@v4
         with:
-          python-version: "3.10"
+          python-version: "3.11"
           cache: 'pip'
-=======
-          flake8 . --count --max-complexity=10 --max-line-length=88 --statistics
-
-      # Security scanning
-      - name: Run Bandit security scan
-        run: |
-          bandit -r . -f json -o bandit-report.json || true
-          bandit -r . --severity-level medium
-
-      # Dependency vulnerability scanning
-      - name: Run Safety check
-        run: |
-          safety check --json --output safety-report.json || true
-          safety check
-
-      # Run tests with coverage
-      - name: Run tests with coverage
-        run: |
-          pytest --cov=. --cov-report=xml --cov-report=term-missing
-
-      # Upload coverage reports
-      - name: Upload coverage to Codecov
-        uses: codecov/codecov-action@v3
-        with:
-          file: ./coverage.xml
-          fail_ci_if_error: false
->>>>>>> c4687344
 
       - name: Install dependencies
         run: |
@@ -130,23 +83,18 @@
   test:
     name: Tests
     runs-on: ubuntu-latest
-<<<<<<< HEAD
     strategy:
       matrix:
         python-version: ["3.10", "3.11"]
     steps:
-      - name: Check out code
-        uses: actions/checkout@v3
+      - name: Checkout code
+        uses: actions/checkout@v4
 
       - name: Set up Python ${{ matrix.python-version }}
         uses: actions/setup-python@v4
         with:
           python-version: ${{ matrix.python-version }}
           cache: 'pip'
-=======
-    needs: lint-and-test
-    if: github.ref == 'refs/heads/main'
->>>>>>> c4687344
 
       - name: Install dependencies
         run: |
@@ -156,12 +104,12 @@
 
       - name: Run tests with coverage
         run: |
-          pytest -v --cov=. --cov-report=xml --cov-report=term
+          pytest -v --cov=. --cov-report=xml --cov-report=term-missing
         continue-on-error: false
 
       - name: Upload coverage reports
         uses: codecov/codecov-action@v3
-        if: matrix.python-version == '3.10'
+        if: matrix.python-version == '3.11'
         with:
           files: ./coverage.xml
           flags: unittests
@@ -173,14 +121,13 @@
     runs-on: ubuntu-latest
     needs: [lint, type-check, test]
     steps:
-<<<<<<< HEAD
-      - name: Check out code
-        uses: actions/checkout@v3
+      - name: Checkout code
+        uses: actions/checkout@v4
 
       - name: Set up Python
         uses: actions/setup-python@v4
         with:
-          python-version: "3.10"
+          python-version: "3.11"
 
       - name: Install build dependencies
         run: |
@@ -204,15 +151,15 @@
 
   ai-command:
     name: Respond to PR Comments
-    if: github.event.issue.pull_request # Only run on PR comments
+    if: github.event.issue.pull_request
     runs-on: ubuntu-latest
     permissions:
       issues: write
       pull-requests: write
 
     steps:
-      - name: Check out repository
-        uses: actions/checkout@v3
+      - name: Checkout code
+        uses: actions/checkout@v4
 
       - name: Parse comment and trigger command
         uses: actions/github-script@v7
@@ -246,15 +193,4 @@
               }
             } catch (error) {
               console.error(`Error processing command: ${error.message}`);
-            }
-=======
-      # Checkout the repository
-      - name: Checkout code
-        uses: actions/checkout@v4
-
-      # Add your deployment steps here
-      - name: Deploy to Cloud
-        run: |
-          echo "Deploying application..."
-          # Add deployment commands here
->>>>>>> c4687344
+            }