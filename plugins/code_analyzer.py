import ast
from typing import Any

from utils.plugins.base import AgentTool, ToolMetadata


class CodeAnalyzerTool(AgentTool):
<<<<<<< HEAD
    """CodeAnalyzerTool: Analyzes Python code structure and complexity.

    This class extends AgentTool to provide static analysis of Python code
    using the Abstract Syntax Tree (AST) module. It extracts metrics such
    as the number of functions, classes, imports, and a simple complexity
    score based on the total number of AST nodes.

    Attributes:
        metadata (ToolMetadata): Metadata describing the tool, including
            name, description, version, author, and tags.
    Methods:
        __init__(): Initializes the tool and sets up metadata.
        validate_inputs(inputs: Dict[str, Any]) -> bool:
            Validates that the input dictionary contains a 'code' key
            with a string value.
                inputs (Dict[str, Any]): Input dictionary to validate.
                bool: True if inputs are valid, False otherwise.
        execute(inputs: Dict[str, Any]) -> Dict[str, Any]:
            Analyzes the provided Python code and returns structural metrics.
                inputs (Dict[str, Any]): Dictionary containing:
                    - code (str): The Python code to analyze.
                Dict[str, Any]: Dictionary with analysis results:
                    - num_functions (int): Number of function definitions.
                    - num_classes (int): Number of class definitions.
                    - imports (List[str]): List of imported modules.
                    - complexity (int): Estimated complexity based on AST node count.
            Raises:
                ValueError: If inputs are invalid.
                RuntimeError: If code parsing or analysis fails.
    """

    def __init__(self) -> None:
=======
    """Tool for analyzing Python code structure"""

    def __init__(self):
>>>>>>> c4687344
        super().__init__()
        self.metadata = ToolMetadata(
            name="code_analyzer",
            description="Analyzes Python code structure and complexity",
            version="0.1.0",
            author="CodeTuneStudio",
            tags=["code-analysis", "python"],
        )

<<<<<<< HEAD
    def validate_inputs(self, inputs: dict[str, Any]) -> bool:
        """Validate that required inputs are present"""
        if "code" not in inputs:
            return False
        return isinstance(inputs["code"], str)

    def execute(self, inputs: dict[str, Any]) -> dict[str, Any]:
=======
    def validate_inputs(self, inputs: Dict[str, Any]) -> bool:
        """Validate that required inputs are present"""
        if "code" not in inputs:
            return False
        if not isinstance(inputs["code"], str):
            return False
        return True

    def execute(self, inputs: Dict[str, Any]) -> Dict[str, Any]:
>>>>>>> c4687344
        """
        Analyze Python code structure

        Args:
            inputs: Dictionary containing:
                - code: String containing Python code to analyze

        Returns:
            Dictionary containing:
                - num_functions: Number of functions
                - num_classes: Number of classes
                - imports: List of imported modules
                - complexity: Estimated code complexity
        """
        if not self.validate_inputs(inputs):
<<<<<<< HEAD
            msg = "Invalid inputs"
            raise ValueError(msg)
=======
            raise ValueError("Invalid inputs")
>>>>>>> c4687344

        try:
            tree = ast.parse(inputs["code"])

            # Count functions and classes
            num_functions = len(
                [node for node in ast.walk(tree) if isinstance(node, ast.FunctionDef)]
            )
            num_classes = len(
                [node for node in ast.walk(tree) if isinstance(node, ast.ClassDef)]
            )

            # Get imports
            imports = []
            for node in ast.walk(tree):
                if isinstance(node, ast.Import):
                    imports.extend(n.name for n in node.names)
                elif isinstance(node, ast.ImportFrom):
                    imports.append(node.module)

            # Simple complexity metric based on number of nodes
<<<<<<< HEAD
            complexity = len(list(ast.walk(tree)))
=======
            complexity = len([node for node in ast.walk(tree)])
>>>>>>> c4687344

            return {
                "num_functions": num_functions,
                "num_classes": num_classes,
                "imports": imports,
                "complexity": complexity,
            }

        except Exception as e:
            msg = f"Failed to analyze code: {e!s}"
            raise RuntimeError(msg)<|MERGE_RESOLUTION|>--- conflicted
+++ resolved
@@ -1,48 +1,12 @@
+from typing import Dict, Any, List
 import ast
-from typing import Any
-
 from utils.plugins.base import AgentTool, ToolMetadata
 
 
 class CodeAnalyzerTool(AgentTool):
-<<<<<<< HEAD
-    """CodeAnalyzerTool: Analyzes Python code structure and complexity.
-
-    This class extends AgentTool to provide static analysis of Python code
-    using the Abstract Syntax Tree (AST) module. It extracts metrics such
-    as the number of functions, classes, imports, and a simple complexity
-    score based on the total number of AST nodes.
-
-    Attributes:
-        metadata (ToolMetadata): Metadata describing the tool, including
-            name, description, version, author, and tags.
-    Methods:
-        __init__(): Initializes the tool and sets up metadata.
-        validate_inputs(inputs: Dict[str, Any]) -> bool:
-            Validates that the input dictionary contains a 'code' key
-            with a string value.
-                inputs (Dict[str, Any]): Input dictionary to validate.
-                bool: True if inputs are valid, False otherwise.
-        execute(inputs: Dict[str, Any]) -> Dict[str, Any]:
-            Analyzes the provided Python code and returns structural metrics.
-                inputs (Dict[str, Any]): Dictionary containing:
-                    - code (str): The Python code to analyze.
-                Dict[str, Any]: Dictionary with analysis results:
-                    - num_functions (int): Number of function definitions.
-                    - num_classes (int): Number of class definitions.
-                    - imports (List[str]): List of imported modules.
-                    - complexity (int): Estimated complexity based on AST node count.
-            Raises:
-                ValueError: If inputs are invalid.
-                RuntimeError: If code parsing or analysis fails.
-    """
-
-    def __init__(self) -> None:
-=======
     """Tool for analyzing Python code structure"""
 
     def __init__(self):
->>>>>>> c4687344
         super().__init__()
         self.metadata = ToolMetadata(
             name="code_analyzer",
@@ -52,15 +16,6 @@
             tags=["code-analysis", "python"],
         )
 
-<<<<<<< HEAD
-    def validate_inputs(self, inputs: dict[str, Any]) -> bool:
-        """Validate that required inputs are present"""
-        if "code" not in inputs:
-            return False
-        return isinstance(inputs["code"], str)
-
-    def execute(self, inputs: dict[str, Any]) -> dict[str, Any]:
-=======
     def validate_inputs(self, inputs: Dict[str, Any]) -> bool:
         """Validate that required inputs are present"""
         if "code" not in inputs:
@@ -70,7 +25,6 @@
         return True
 
     def execute(self, inputs: Dict[str, Any]) -> Dict[str, Any]:
->>>>>>> c4687344
         """
         Analyze Python code structure
 
@@ -86,12 +40,7 @@
                 - complexity: Estimated code complexity
         """
         if not self.validate_inputs(inputs):
-<<<<<<< HEAD
-            msg = "Invalid inputs"
-            raise ValueError(msg)
-=======
             raise ValueError("Invalid inputs")
->>>>>>> c4687344
 
         try:
             tree = ast.parse(inputs["code"])
@@ -113,11 +62,7 @@
                     imports.append(node.module)
 
             # Simple complexity metric based on number of nodes
-<<<<<<< HEAD
-            complexity = len(list(ast.walk(tree)))
-=======
             complexity = len([node for node in ast.walk(tree)])
->>>>>>> c4687344
 
             return {
                 "num_functions": num_functions,
@@ -127,5 +72,4 @@
             }
 
         except Exception as e:
-            msg = f"Failed to analyze code: {e!s}"
-            raise RuntimeError(msg)+            raise RuntimeError(f"Failed to analyze code: {str(e)}")