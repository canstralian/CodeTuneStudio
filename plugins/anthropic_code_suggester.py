import logging
import os
from typing import Any

from anthropic import Anthropic

from utils.plugins.base import AgentTool, ToolMetadata

# Configure logging
logging.basicConfig(level=logging.INFO)
logger = logging.getLogger(__name__)


class AnthropicCodeSuggesterTool(AgentTool):
<<<<<<< HEAD
    """Tool for suggesting code improvements using Anthropic's Claude

    A tool for generating code improvement suggestions using Anthropic's
    Claude AI model. This class extends AgentTool to provide AI-powered
    code analysis and suggestions. It leverages Anthropic's Claude model
    to evaluate provided code snippets and offer recommendations on
    structure, optimization, best practices, and error handling.

    Attributes:
        metadata (ToolMetadata): Metadata describing the tool, including
            name, description, version, author, and tags.
        client (Anthropic): The Anthropic client instance used for API
            interactions.

    Methods:
        validate_inputs(inputs: Dict[str, Any]) -> bool:
            Validates the input dictionary to ensure it contains a valid
            'code' key with a string value.
        execute(inputs: Dict[str, Any]) -> Dict[str, Any]:
            Executes the code suggestion process by sending the code to
            Claude for analysis and returning the suggestions in a
            structured response.
    Note:
        Requires an ANTHROPIC_API_KEY environment variable to be set for authentication.
        The tool uses the 'claude-3-5-sonnet-20241022' model for generating suggestions.
    Example:
        >>> tool = AnthropicCodeSuggesterTool()
        >>> result = tool.execute({"code": "def hello(): print('Hello')"})
        >>> print(result["suggestions"])
    """

    def __init__(self) -> None:
=======
    """Tool for suggesting code improvements using Anthropic's Claude"""

    def __init__(self):
>>>>>>> c4687344
        super().__init__()
        self.metadata = ToolMetadata(
            name="anthropic_code_suggester",
            description="Suggests code improvements using Anthropic's Claude model",
            version="0.1.0",
            author="CodeTuneStudio",
            tags=["code-suggestions", "ai", "anthropic"],
        )
<<<<<<< HEAD
        # Initialize Anthropic client with validation
        api_key = os.environ.get("ANTHROPIC_API_KEY")
        if not api_key:
            logger.warning(
                "ANTHROPIC_API_KEY not set. Anthropic code suggestions "
                "will not be available."
            )
            self.client = None
        else:
            self.client = Anthropic(api_key=api_key)

    def validate_inputs(self, inputs: dict[str, Any]) -> bool:
        """Validate required inputs"""
        if "code" not in inputs:
            return False
        return isinstance(inputs["code"], str)

    def execute(self, inputs: dict[str, Any]) -> dict[str, Any]:
=======
        # Initialize Anthropic client
        self.client = Anthropic(api_key=os.environ.get("ANTHROPIC_API_KEY"))

    def validate_inputs(self, inputs: Dict[str, Any]) -> bool:
        """Validate required inputs"""
        if "code" not in inputs:
            return False
        if not isinstance(inputs["code"], str):
            return False
        return True

    def execute(self, inputs: Dict[str, Any]) -> Dict[str, Any]:
>>>>>>> c4687344
        """
        Generate code suggestions using Anthropic

        Args:
            inputs: Dictionary containing:
                - code: String containing code to analyze

        Returns:
            Dictionary containing suggested improvements
        """
        if not self.validate_inputs(inputs):
<<<<<<< HEAD
            msg = "Invalid inputs"
            raise ValueError(msg)

        if not self.client:
            return {
                "error": (
                    "ANTHROPIC_API_KEY not configured. Please set the "
                    "API key to use this tool."
                ),
                "status": "error",
            }
=======
            raise ValueError("Invalid inputs")
>>>>>>> c4687344

        try:
            # The newest Anthropic model is "claude-3-5-sonnet-20241022"
            # Released October 22, 2024
            message = self.client.messages.create(
                model="claude-3-5-sonnet-20241022",
<<<<<<< HEAD
                max_tokens=4096,
                messages=[
                    {
                        "role": "user",
                        "content": (
                            "Analyze this code and suggest improvements "
                            "in JSON format.\n"
                            "Include specific recommendations for:\n"
                            "1. Code structure\n"
                            "2. Optimization opportunities\n"
                            "3. Best practices\n"
                            "4. Error handling\n\n"
                            "Code to analyze:\n"
                            f"{inputs['code']}"
                        ),
                    }
                ],
            )

            # Validate response structure before accessing
            if not message.content or len(message.content) == 0:
                logger.error("Anthropic API returned empty content")
                return {"error": "API returned empty response", "status": "error"}

            if not hasattr(message.content[0], "text"):
                logger.error("Anthropic API response missing text attribute")
                return {"error": "Invalid API response format", "status": "error"}

=======
                messages=[
                    {
                        "role": "user",
                        "content": f"""Analyze this code and suggest improvements in JSON format. 
                    Include specific recommendations for:
                    1. Code structure
                    2. Optimization opportunities
                    3. Best practices
                    4. Error handling
                    
                    Code to analyze:
                    {inputs['code']}
                    """,
                    }
                ],
            )

>>>>>>> c4687344
            return {
                "suggestions": message.content[0].text,
                "model": "claude-3-5-sonnet-20241022",
                "status": "success",
            }

        except Exception as e:
<<<<<<< HEAD
            logger.exception(f"Anthropic code suggestion failed: {e!s}")
=======
            logger.error(f"Anthropic code suggestion failed: {str(e)}")
>>>>>>> c4687344
            return {"error": str(e), "status": "error"}<|MERGE_RESOLUTION|>--- conflicted
+++ resolved
@@ -1,9 +1,7 @@
+from typing import Dict, Any
+import os
+from anthropic import Anthropic
 import logging
-import os
-from typing import Any
-
-from anthropic import Anthropic
-
 from utils.plugins.base import AgentTool, ToolMetadata
 
 # Configure logging
@@ -12,44 +10,9 @@
 
 
 class AnthropicCodeSuggesterTool(AgentTool):
-<<<<<<< HEAD
-    """Tool for suggesting code improvements using Anthropic's Claude
-
-    A tool for generating code improvement suggestions using Anthropic's
-    Claude AI model. This class extends AgentTool to provide AI-powered
-    code analysis and suggestions. It leverages Anthropic's Claude model
-    to evaluate provided code snippets and offer recommendations on
-    structure, optimization, best practices, and error handling.
-
-    Attributes:
-        metadata (ToolMetadata): Metadata describing the tool, including
-            name, description, version, author, and tags.
-        client (Anthropic): The Anthropic client instance used for API
-            interactions.
-
-    Methods:
-        validate_inputs(inputs: Dict[str, Any]) -> bool:
-            Validates the input dictionary to ensure it contains a valid
-            'code' key with a string value.
-        execute(inputs: Dict[str, Any]) -> Dict[str, Any]:
-            Executes the code suggestion process by sending the code to
-            Claude for analysis and returning the suggestions in a
-            structured response.
-    Note:
-        Requires an ANTHROPIC_API_KEY environment variable to be set for authentication.
-        The tool uses the 'claude-3-5-sonnet-20241022' model for generating suggestions.
-    Example:
-        >>> tool = AnthropicCodeSuggesterTool()
-        >>> result = tool.execute({"code": "def hello(): print('Hello')"})
-        >>> print(result["suggestions"])
-    """
-
-    def __init__(self) -> None:
-=======
     """Tool for suggesting code improvements using Anthropic's Claude"""
 
     def __init__(self):
->>>>>>> c4687344
         super().__init__()
         self.metadata = ToolMetadata(
             name="anthropic_code_suggester",
@@ -58,26 +21,6 @@
             author="CodeTuneStudio",
             tags=["code-suggestions", "ai", "anthropic"],
         )
-<<<<<<< HEAD
-        # Initialize Anthropic client with validation
-        api_key = os.environ.get("ANTHROPIC_API_KEY")
-        if not api_key:
-            logger.warning(
-                "ANTHROPIC_API_KEY not set. Anthropic code suggestions "
-                "will not be available."
-            )
-            self.client = None
-        else:
-            self.client = Anthropic(api_key=api_key)
-
-    def validate_inputs(self, inputs: dict[str, Any]) -> bool:
-        """Validate required inputs"""
-        if "code" not in inputs:
-            return False
-        return isinstance(inputs["code"], str)
-
-    def execute(self, inputs: dict[str, Any]) -> dict[str, Any]:
-=======
         # Initialize Anthropic client
         self.client = Anthropic(api_key=os.environ.get("ANTHROPIC_API_KEY"))
 
@@ -90,7 +33,6 @@
         return True
 
     def execute(self, inputs: Dict[str, Any]) -> Dict[str, Any]:
->>>>>>> c4687344
         """
         Generate code suggestions using Anthropic
 
@@ -102,57 +44,12 @@
             Dictionary containing suggested improvements
         """
         if not self.validate_inputs(inputs):
-<<<<<<< HEAD
-            msg = "Invalid inputs"
-            raise ValueError(msg)
-
-        if not self.client:
-            return {
-                "error": (
-                    "ANTHROPIC_API_KEY not configured. Please set the "
-                    "API key to use this tool."
-                ),
-                "status": "error",
-            }
-=======
             raise ValueError("Invalid inputs")
->>>>>>> c4687344
 
         try:
-            # The newest Anthropic model is "claude-3-5-sonnet-20241022"
-            # Released October 22, 2024
+            # the newest Anthropic model is "claude-3-5-sonnet-20241022" which was released October 22, 2024
             message = self.client.messages.create(
                 model="claude-3-5-sonnet-20241022",
-<<<<<<< HEAD
-                max_tokens=4096,
-                messages=[
-                    {
-                        "role": "user",
-                        "content": (
-                            "Analyze this code and suggest improvements "
-                            "in JSON format.\n"
-                            "Include specific recommendations for:\n"
-                            "1. Code structure\n"
-                            "2. Optimization opportunities\n"
-                            "3. Best practices\n"
-                            "4. Error handling\n\n"
-                            "Code to analyze:\n"
-                            f"{inputs['code']}"
-                        ),
-                    }
-                ],
-            )
-
-            # Validate response structure before accessing
-            if not message.content or len(message.content) == 0:
-                logger.error("Anthropic API returned empty content")
-                return {"error": "API returned empty response", "status": "error"}
-
-            if not hasattr(message.content[0], "text"):
-                logger.error("Anthropic API response missing text attribute")
-                return {"error": "Invalid API response format", "status": "error"}
-
-=======
                 messages=[
                     {
                         "role": "user",
@@ -170,17 +67,12 @@
                 ],
             )
 
->>>>>>> c4687344
             return {
-                "suggestions": message.content[0].text,
+                "suggestions": message.content,
                 "model": "claude-3-5-sonnet-20241022",
                 "status": "success",
             }
 
         except Exception as e:
-<<<<<<< HEAD
-            logger.exception(f"Anthropic code suggestion failed: {e!s}")
-=======
             logger.error(f"Anthropic code suggestion failed: {str(e)}")
->>>>>>> c4687344
             return {"error": str(e), "status": "error"}